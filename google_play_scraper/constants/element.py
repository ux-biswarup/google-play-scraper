--- conflicted
+++ resolved
@@ -113,17 +113,13 @@
         "comments": ElementSpec(
             18, [0], lambda container: [item[4] for item in container], []
         ),
-<<<<<<< HEAD
-        "editorsChoice": ElementSpec(6, [0, 12, 15, 0], bool, False),
-=======
         "editorsChoice": ElementSpec(5, [0, 12, 15, 0], bool, False),
-        "similarApps": ElementSpec(7, [1, 1, 0, 0, 0], lambda container: [
+        "similarApps": ElementSpec(8, [1, 1, 0, 0, 0], lambda container: [
             container[i][12][0] for i in range(0, len(container))
         ]),
         "moreByDeveloper": ElementSpec(9, [0, 1, 0, 0, 0], lambda container: [
             container[i][12][0] for i in range(0, len(container))
         ]),
->>>>>>> 7c596b70
     }
 
     Review = {
