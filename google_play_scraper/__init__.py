from .constants.google_play import Sort
from .features.app import app
from .features.reviews import reviews, reviews_all
from .features.permissions import permissions

<<<<<<< HEAD
VERSION = __version__ = "0.1.3"
=======
VERSION = __version__ = "0.2"
>>>>>>> 1d522d0e
<|MERGE_RESOLUTION|>--- conflicted
+++ resolved
@@ -3,8 +3,4 @@
 from .features.reviews import reviews, reviews_all
 from .features.permissions import permissions
 
-<<<<<<< HEAD
-VERSION = __version__ = "0.1.3"
-=======
-VERSION = __version__ = "0.2"
->>>>>>> 1d522d0e
+VERSION = __version__ = "0.2"